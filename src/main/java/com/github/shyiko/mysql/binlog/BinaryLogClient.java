/*
 * Copyright 2013 Stanley Shyiko
 *
 * Licensed under the Apache License, Version 2.0 (the "License");
 * you may not use this file except in compliance with the License.
 * You may obtain a copy of the License at
 *
 * http://www.apache.org/licenses/LICENSE-2.0
 *
 * Unless required by applicable law or agreed to in writing, software
 * distributed under the License is distributed on an "AS IS" BASIS,
 * WITHOUT WARRANTIES OR CONDITIONS OF ANY KIND, either express or implied.
 * See the License for the specific language governing permissions and
 * limitations under the License.
 */
package com.github.shyiko.mysql.binlog;

import com.github.shyiko.mysql.binlog.event.Event;
import com.github.shyiko.mysql.binlog.event.EventHeader;
import com.github.shyiko.mysql.binlog.event.EventHeaderV4;
import com.github.shyiko.mysql.binlog.event.EventType;
import com.github.shyiko.mysql.binlog.event.GtidEventData;
import com.github.shyiko.mysql.binlog.event.QueryEventData;
import com.github.shyiko.mysql.binlog.event.RotateEventData;
import com.github.shyiko.mysql.binlog.event.deserialization.ChecksumType;
import com.github.shyiko.mysql.binlog.event.deserialization.EventDataDeserializationException;
import com.github.shyiko.mysql.binlog.event.deserialization.EventDataDeserializer;
import com.github.shyiko.mysql.binlog.event.deserialization.EventDeserializer;
import com.github.shyiko.mysql.binlog.event.deserialization.EventDeserializer.EventDataWrapper;
import com.github.shyiko.mysql.binlog.event.deserialization.GtidEventDataDeserializer;
import com.github.shyiko.mysql.binlog.event.deserialization.QueryEventDataDeserializer;
import com.github.shyiko.mysql.binlog.event.deserialization.RotateEventDataDeserializer;
import com.github.shyiko.mysql.binlog.io.ByteArrayInputStream;
import com.github.shyiko.mysql.binlog.jmx.BinaryLogClientMXBean;
import com.github.shyiko.mysql.binlog.network.AuthenticationException;
import com.github.shyiko.mysql.binlog.network.ClientCapabilities;
import com.github.shyiko.mysql.binlog.network.DefaultSSLSocketFactory;
import com.github.shyiko.mysql.binlog.network.SSLMode;
import com.github.shyiko.mysql.binlog.network.SSLSocketFactory;
import com.github.shyiko.mysql.binlog.network.ServerException;
import com.github.shyiko.mysql.binlog.network.SocketFactory;
import com.github.shyiko.mysql.binlog.network.protocol.ErrorPacket;
import com.github.shyiko.mysql.binlog.network.protocol.GreetingPacket;
import com.github.shyiko.mysql.binlog.network.protocol.Packet;
import com.github.shyiko.mysql.binlog.network.protocol.PacketChannel;
import com.github.shyiko.mysql.binlog.network.protocol.ResultSetRowPacket;
import com.github.shyiko.mysql.binlog.network.protocol.command.AuthenticateCommand;
import com.github.shyiko.mysql.binlog.network.protocol.command.AuthenticateNativePasswordCommand;
import com.github.shyiko.mysql.binlog.network.protocol.command.Command;
import com.github.shyiko.mysql.binlog.network.protocol.command.DumpBinaryLogCommand;
import com.github.shyiko.mysql.binlog.network.protocol.command.DumpBinaryLogGtidCommand;
import com.github.shyiko.mysql.binlog.network.protocol.command.PingCommand;
import com.github.shyiko.mysql.binlog.network.protocol.command.QueryCommand;
import com.github.shyiko.mysql.binlog.network.protocol.command.SSLRequestCommand;
import java.io.EOFException;
import java.io.IOException;
import java.net.InetSocketAddress;
import java.net.Socket;
import java.net.SocketException;
import java.nio.channels.Channel;
import java.security.GeneralSecurityException;
import java.security.cert.CertificateException;
import java.security.cert.X509Certificate;
import java.util.Arrays;
import java.util.Collections;
import java.util.LinkedList;
import java.util.List;
import java.util.concurrent.Callable;
import java.util.concurrent.CopyOnWriteArrayList;
import java.util.concurrent.CountDownLatch;
import java.util.concurrent.ExecutorService;
import java.util.concurrent.Executors;
import java.util.concurrent.ThreadFactory;
import java.util.concurrent.TimeUnit;
import java.util.concurrent.TimeoutException;
import java.util.concurrent.atomic.AtomicReference;
import java.util.concurrent.locks.Lock;
import java.util.concurrent.locks.ReentrantLock;
import java.util.logging.Level;
import java.util.logging.Logger;
import javax.net.ssl.SSLContext;
import javax.net.ssl.TrustManager;
import javax.net.ssl.X509TrustManager;


/**
 * MySQL replication stream client.
 *
 * @author <a href="mailto:stanley.shyiko@gmail.com">Stanley Shyiko</a>
 */
public class BinaryLogClient implements BinaryLogClientMXBean {

    private static final SSLSocketFactory DEFAULT_REQUIRED_SSL_MODE_SOCKET_FACTORY = new DefaultSSLSocketFactory() {

        @Override
        protected void initSSLContext(SSLContext sc) throws GeneralSecurityException {
            sc.init(null, new TrustManager[]{
                new X509TrustManager() {

                    @Override
                    public void checkClientTrusted(X509Certificate[] x509Certificates, String s)
                        throws CertificateException { }

                    @Override
                    public void checkServerTrusted(X509Certificate[] x509Certificates, String s)
                        throws CertificateException { }

                    @Override
                    public X509Certificate[] getAcceptedIssuers() {
                        return new X509Certificate[0];
                    }
                }
            }, null);
        }
    };
    private static final SSLSocketFactory DEFAULT_VERIFY_CA_SSL_MODE_SOCKET_FACTORY = new DefaultSSLSocketFactory();

    // https://dev.mysql.com/doc/internals/en/sending-more-than-16mbyte.html
    private static final int MAX_PACKET_LENGTH = 16777215;

    private final Logger logger = Logger.getLogger("donkey");

    private final String hostname;
    private final int port;
    private final String schema;
    private final String username;
    private final String password;

    private boolean blocking = true;
    private long serverId = 65535;
    private volatile String binlogFilename;
    private volatile long binlogPosition = 4;
    private volatile long connectionId;
    private SSLMode sslMode = SSLMode.DISABLED;

    private GtidSet gtidSet;
    private final Object gtidSetAccessLock = new Object();
    private boolean gtidSetFallbackToPurged;
    private boolean useBinlogFilenamePositionInGtidMode;
    private String gtid;
    private boolean tx;

    private EventDeserializer eventDeserializer = new EventDeserializer();

    private final List<EventListener> eventListeners = new CopyOnWriteArrayList<EventListener>();
    private final List<LifecycleListener> lifecycleListeners = new CopyOnWriteArrayList<LifecycleListener>();

    private SocketFactory socketFactory;
    private SSLSocketFactory sslSocketFactory;

    protected volatile PacketChannel channel;
    private volatile boolean connected;

    private ThreadFactory threadFactory;

    private boolean keepAlive = true;
    private long keepAliveInterval = TimeUnit.MINUTES.toMillis(1);

    private long heartbeatInterval;
    private volatile long eventLastSeen;

    private long connectTimeout = TimeUnit.SECONDS.toMillis(3);

    private volatile ExecutorService keepAliveThreadExecutor;

    private final Lock connectLock = new ReentrantLock();
    private final Lock keepAliveThreadExecutorLock = new ReentrantLock();

    /**
     * Alias for BinaryLogClient("localhost", 3306, &lt;no schema&gt; = null, username, password).
     * @see BinaryLogClient#BinaryLogClient(String, int, String, String, String)
     */
    public BinaryLogClient(String username, String password) {
        this("localhost", 3306, null, username, password);
    }

    /**
     * Alias for BinaryLogClient("localhost", 3306, schema, username, password).
     * @see BinaryLogClient#BinaryLogClient(String, int, String, String, String)
     */
    public BinaryLogClient(String schema, String username, String password) {
        this("localhost", 3306, schema, username, password);
    }

    /**
     * Alias for BinaryLogClient(hostname, port, &lt;no schema&gt; = null, username, password).
     * @see BinaryLogClient#BinaryLogClient(String, int, String, String, String)
     */
    public BinaryLogClient(String hostname, int port, String username, String password) {
        this(hostname, port, null, username, password);
    }

    /**
     * @param hostname mysql server hostname
     * @param port mysql server port
     * @param schema database name, nullable. Note that this parameter has nothing to do with event filtering. It's
     * used only during the authentication.
     * @param username login name
     * @param password password
     */
    public BinaryLogClient(String hostname, int port, String schema, String username, String password) {
        this.hostname = hostname;
        this.port = port;
        this.schema = schema;
        this.username = username;
        this.password = password;
    }

    public boolean isBlocking() {
        return blocking;
    }

    /**
     * @param blocking blocking mode. If set to false - BinaryLogClient will disconnect after the last event.
     */
    public void setBlocking(boolean blocking) {
        this.blocking = blocking;
    }

    public SSLMode getSSLMode() {
        return sslMode;
    }

    public void setSSLMode(SSLMode sslMode) {
        if (sslMode == null) {
            throw new IllegalArgumentException("SSL mode cannot be NULL");
        }
        this.sslMode = sslMode;
    }

    /**
     * @return server id (65535 by default)
     * @see #setServerId(long)
     */
    public long getServerId() {
        return serverId;
    }

    /**
     * @param serverId server id (in the range from 1 to 2^32 - 1). This value MUST be unique across whole replication
     * group (that is, different from any other server id being used by any master or slave). Keep in mind that each
     * binary log client (mysql-binlog-connector-java/BinaryLogClient, mysqlbinlog, etc) should be treated as a
     * simplified slave and thus MUST also use a different server id.
     * @see #getServerId()
     */
    public void setServerId(long serverId) {
        this.serverId = serverId;
    }

    /**
     * @return binary log filename, nullable (and null be default). Note that this value is automatically tracked by
     * the client and thus is subject to change (in response to {@link EventType#ROTATE}, for example).
     * @see #setBinlogFilename(String)
     */
    public String getBinlogFilename() {
        return binlogFilename;
    }

    /**
     * @param binlogFilename binary log filename.
     * Special values are:
     * <ul>
     *   <li>null, which turns on automatic resolution (resulting in the last known binlog and position). This is what
     * happens by default when you don't specify binary log filename explicitly.</li>
     *   <li>"" (empty string), which instructs server to stream events starting from the oldest known binlog.</li>
     * </ul>
     * @see #getBinlogFilename()
     */
    public void setBinlogFilename(String binlogFilename) {
        this.binlogFilename = binlogFilename;
    }

    /**
     * @return binary log position of the next event, 4 by default (which is a position of first event). Note that this
     * value changes with each incoming event.
     * @see #setBinlogPosition(long)
     */
    public long getBinlogPosition() {
        return binlogPosition;
    }

    /**
     * @param binlogPosition binary log position. Any value less than 4 gets automatically adjusted to 4 on connect.
     * @see #getBinlogPosition()
     */
    public void setBinlogPosition(long binlogPosition) {
        this.binlogPosition = binlogPosition;
    }

    /**
     * @return thread id
     */
    public long getConnectionId() {
        return connectionId;
    }

    /**
     * @return GTID set. Note that this value changes with each received GTID event (provided client is in GTID mode).
     * @see #setGtidSet(String)
     */
    public String getGtidSet() {
        synchronized (gtidSetAccessLock) {
            return gtidSet != null ? gtidSet.toString() : null;
        }
    }

    /**
     * @param gtidSet GTID set (can be an empty string).
     * <p>NOTE #1: Any value but null will switch BinaryLogClient into a GTID mode (this will also set binlogFilename
     * to "" (provided it's null) forcing MySQL to send events starting from the oldest known binlog (keep in mind
     * that connection will fail if gtid_purged is anything but empty (unless
     * {@link #setGtidSetFallbackToPurged(boolean)} is set to true))).
     * <p>NOTE #2: GTID set is automatically updated with each incoming GTID event (provided GTID mode is on).
     * @see #getGtidSet()
     * @see #setGtidSetFallbackToPurged(boolean)
     */
    public void setGtidSet(String gtidSet) {
        if (gtidSet != null && this.binlogFilename == null) {
            this.binlogFilename = "";
        }
        synchronized (gtidSetAccessLock) {
            this.gtidSet = gtidSet != null ? new GtidSet(gtidSet) : null;
        }
    }

    /**
     * @see #setGtidSetFallbackToPurged(boolean)
     */
    public boolean isGtidSetFallbackToPurged() {
        return gtidSetFallbackToPurged;
    }

    /**
     * @param gtidSetFallbackToPurged true if gtid_purged should be used as a fallback when gtidSet is set to "" and
     * MySQL server has purged some of the binary logs, false otherwise (default).
     */
    public void setGtidSetFallbackToPurged(boolean gtidSetFallbackToPurged) {
        this.gtidSetFallbackToPurged = gtidSetFallbackToPurged;
    }

    /**
     * @see #setUseBinlogFilenamePositionInGtidMode(boolean)
     */
    public boolean isUseBinlogFilenamePositionInGtidMode() {
        return useBinlogFilenamePositionInGtidMode;
    }

    /**
     * @param useBinlogFilenamePositionInGtidMode true if MySQL server should start streaming events from a given
     * {@link #getBinlogFilename()} and {@link #getBinlogPosition()} instead of "the oldest known binlog" when
     * {@link #getGtidSet()} is set, false otherwise (default).
     */
    public void setUseBinlogFilenamePositionInGtidMode(boolean useBinlogFilenamePositionInGtidMode) {
        this.useBinlogFilenamePositionInGtidMode = useBinlogFilenamePositionInGtidMode;
    }

    /**
     * @return true if "keep alive" thread should be automatically started (default), false otherwise.
     * @see #setKeepAlive(boolean)
     */
    public boolean isKeepAlive() {
        return keepAlive;
    }

    /**
     * @param keepAlive true if "keep alive" thread should be automatically started (recommended and true by default),
     * false otherwise.
     * @see #isKeepAlive()
     * @see #setKeepAliveInterval(long)
     */
    public void setKeepAlive(boolean keepAlive) {
        this.keepAlive = keepAlive;
    }

    /**
     * @return "keep alive" interval in milliseconds, 1 minute by default.
     * @see #setKeepAliveInterval(long)
     */
    public long getKeepAliveInterval() {
        return keepAliveInterval;
    }

    /**
     * @param keepAliveInterval "keep alive" interval in milliseconds.
     * @see #getKeepAliveInterval()
     * @see #setHeartbeatInterval(long)
     */
    public void setKeepAliveInterval(long keepAliveInterval) {
        this.keepAliveInterval = keepAliveInterval;
    }

    /**
     * @return "keep alive" connect timeout in milliseconds.
     * @see #setKeepAliveConnectTimeout(long)
     *
     * @deprecated in favour of {@link #getConnectTimeout()}
     */
    public long getKeepAliveConnectTimeout() {
        return connectTimeout;
    }

    /**
     * @param connectTimeout "keep alive" connect timeout in milliseconds.
     * @see #getKeepAliveConnectTimeout()
    *
     * @deprecated in favour of {@link #setConnectTimeout(long)}
     */
    public void setKeepAliveConnectTimeout(long connectTimeout) {
        this.connectTimeout = connectTimeout;
    }

    /**
     * @return heartbeat period in milliseconds (0 if not set (default)).
     * @see #setHeartbeatInterval(long)
     */
    public long getHeartbeatInterval() {
        return heartbeatInterval;
    }

    /**
     * @param heartbeatInterval heartbeat period in milliseconds.
     * <p>
     * If set (recommended)
     * <ul>
     * <li> HEARTBEAT event will be emitted every "heartbeatInterval".
     * <li> if {@link #setKeepAlive(boolean)} is on then keepAlive thread will attempt to reconnect if no
     *   HEARTBEAT events were received within {@link #setKeepAliveInterval(long)} (instead of trying to send
     *   PING every {@link #setKeepAliveInterval(long)}, which is fundamentally flawed -
     *   https://github.com/shyiko/mysql-binlog-connector-java/issues/118).
     * </ul>
     * Note that when used together with keepAlive heartbeatInterval MUST be set less than keepAliveInterval.
     *
     * @see #getHeartbeatInterval()
     */
    public void setHeartbeatInterval(long heartbeatInterval) {
        this.heartbeatInterval = heartbeatInterval;
    }

    /**
     * @return connect timeout in milliseconds, 3 seconds by default.
     * @see #setConnectTimeout(long)
     */
    public long getConnectTimeout() {
        return connectTimeout;
    }

    /**
     * @param connectTimeout connect timeout in milliseconds.
     * @see #getConnectTimeout()
     */
    public void setConnectTimeout(long connectTimeout) {
        this.connectTimeout = connectTimeout;
    }

    /**
     * @param eventDeserializer custom event deserializer
     */
    public void setEventDeserializer(EventDeserializer eventDeserializer) {
        if (eventDeserializer == null) {
            throw new IllegalArgumentException("Event deserializer cannot be NULL");
        }
        this.eventDeserializer = eventDeserializer;
    }

    /**
     * @param socketFactory custom socket factory. If not provided, socket will be created with "new Socket()".
     */
    public void setSocketFactory(SocketFactory socketFactory) {
        this.socketFactory = socketFactory;
    }

    /**
     * @param sslSocketFactory custom ssl socket factory
     */
    public void setSslSocketFactory(SSLSocketFactory sslSocketFactory) {
        this.sslSocketFactory = sslSocketFactory;
    }

    /**
     * @param threadFactory custom thread factory. If not provided, threads will be created using simple "new Thread()".
     */
    public void setThreadFactory(ThreadFactory threadFactory) {
        this.threadFactory = threadFactory;
    }

    /**
     * Connect to the replication stream. Note that this method blocks until disconnected.
     * @throws AuthenticationException if authentication fails
     * @throws ServerException if MySQL server responds with an error
     * @throws IOException if anything goes wrong while trying to connect
     */
    public void connect() throws IOException {
        if (!connectLock.tryLock()) {
            throw new IllegalStateException("BinaryLogClient is already connected");
        }
        boolean notifyWhenDisconnected = false;
        try {
            Callable cancelDisconnect = null;
            try {
                try {
                    long start = System.currentTimeMillis();
                    channel = openChannel();
                    if (connectTimeout > 0 && !isKeepAliveThreadRunning()) {
                        cancelDisconnect = scheduleDisconnectIn(connectTimeout -
                            (System.currentTimeMillis() - start));
                    }
                    if (channel.getInputStream().peek() == -1) {
                        throw new EOFException();
                    }
                } catch (IOException e) {
                    throw new IOException("Failed to connect to MySQL on " + hostname + ":" + port +
                        ". Please make sure it's running.", e);
                }
                GreetingPacket greetingPacket = receiveGreeting();
                authenticate(greetingPacket);
                connectionId = greetingPacket.getThreadId();
                if ("".equals(binlogFilename)) {
                    synchronized (gtidSetAccessLock) {
                        if (gtidSet != null && "".equals(gtidSet.toString()) && gtidSetFallbackToPurged) {
                            gtidSet = new GtidSet(fetchGtidPurged());
                        }
                    }
                }
                if (binlogFilename == null) {
                    fetchBinlogFilenameAndPosition();
                }
                if (binlogPosition < 4) {
                    if (logger.isLoggable(Level.WARNING)) {
                        logger.warning("Binary log position adjusted from " + binlogPosition + " to " + 4);
                    }
                    binlogPosition = 4;
                }
                ChecksumType checksumType = fetchBinlogChecksum();
                if (checksumType != ChecksumType.NONE) {
                    confirmSupportOfChecksum(checksumType);
                }
                if (heartbeatInterval > 0) {
                    enableHeartbeat();
                }
                gtid = null;
                tx = false;
                requestBinaryLogStream();
            } catch (IOException e) {
                disconnectChannel();
                throw e;
            } finally {
                if (cancelDisconnect != null) {
                    try {
                        cancelDisconnect.call();
                    } catch (Exception e) {
                        if (logger.isLoggable(Level.WARNING)) {
                            logger.warning("\"" + e.getMessage() +
                                "\" was thrown while canceling scheduled disconnect call");
                        }
                    }
                }
            }
            connected = true;
            notifyWhenDisconnected = true;
            if (logger.isLoggable(Level.INFO)) {
                String position;
                synchronized (gtidSetAccessLock) {
                    position = gtidSet != null ? gtidSet.toString() : binlogFilename + "/" + binlogPosition;
                }
                logger.info("Connected to " + hostname + ":" + port + " at " + position +
                    " (" + (blocking ? "sid:" + serverId + ", " : "") + "cid:" + connectionId + ")");
            }
            for (LifecycleListener lifecycleListener : lifecycleListeners) {
                lifecycleListener.onConnect(this);
            }
            if (keepAlive && !isKeepAliveThreadRunning()) {
                spawnKeepAliveThread();
            }
            ensureEventDataDeserializer(EventType.ROTATE, RotateEventDataDeserializer.class);
            synchronized (gtidSetAccessLock) {
                if (gtidSet != null) {
                    ensureEventDataDeserializer(EventType.GTID, GtidEventDataDeserializer.class);
                    ensureEventDataDeserializer(EventType.QUERY, QueryEventDataDeserializer.class);
                }
            }
            listenForEventPackets();
        } finally {
            connectLock.unlock();
            if (notifyWhenDisconnected) {
                for (LifecycleListener lifecycleListener : lifecycleListeners) {
                    lifecycleListener.onDisconnect(this);
                }
            }
        }
    }

    private PacketChannel openChannel() throws IOException {
        Socket socket = socketFactory != null ? socketFactory.createSocket() : new Socket();
        socket.connect(new InetSocketAddress(hostname, port), (int) connectTimeout);
        return new PacketChannel(socket);
    }

    private Callable scheduleDisconnectIn(final long timeout) {
        final BinaryLogClient self = this;
        final CountDownLatch connectLatch = new CountDownLatch(1);
        final Thread thread = newNamedThread(new Runnable() {
            @Override
            public void run() {
                try {
                    connectLatch.await(timeout, TimeUnit.MILLISECONDS);
                } catch (InterruptedException e) {
                    if (logger.isLoggable(Level.WARNING)) {
                        logger.log(Level.WARNING, e.getMessage());
                    }
                }
                if (connectLatch.getCount() != 0) {
                    if (logger.isLoggable(Level.WARNING)) {
                        logger.warning("Failed to establish connection in " + timeout + "ms. " +
                            "Forcing disconnect.");
                    }
                    try {
                        self.disconnectChannel();
                    } catch (IOException e) {
                        if (logger.isLoggable(Level.WARNING)) {
                            logger.log(Level.WARNING, e.getMessage());
                        }
                    }
                }
            }
        }, "blc-disconnect-" + hostname + ":" + port);
        thread.start();
        return new Callable() {

            public Object call() throws Exception {
                connectLatch.countDown();
                thread.join();
                return null;
            }
        };
    }

    private GreetingPacket receiveGreeting() throws IOException {
        byte[] initialHandshakePacket = channel.read();
        if (initialHandshakePacket[0] == (byte) 0xFF /* error */) {
            byte[] bytes = Arrays.copyOfRange(initialHandshakePacket, 1, initialHandshakePacket.length);
            ErrorPacket errorPacket = new ErrorPacket(bytes);
            throw new ServerException(errorPacket.getErrorMessage(), errorPacket.getErrorCode(),
                    errorPacket.getSqlState());
        }
        return new GreetingPacket(initialHandshakePacket);
    }

    private void enableHeartbeat() throws IOException {
        channel.write(new QueryCommand("set @master_heartbeat_period=" + heartbeatInterval * 1000000));
        byte[] statementResult = channel.read();
        if (statementResult[0] == (byte) 0xFF /* error */) {
            byte[] bytes = Arrays.copyOfRange(statementResult, 1, statementResult.length);
            ErrorPacket errorPacket = new ErrorPacket(bytes);
            throw new ServerException(errorPacket.getErrorMessage(), errorPacket.getErrorCode(),
                errorPacket.getSqlState());
        }
    }

    private void requestBinaryLogStream() throws IOException {
        long serverId = blocking ? this.serverId : 0; // http://bugs.mysql.com/bug.php?id=71178
        Command dumpBinaryLogCommand;
        synchronized (gtidSetAccessLock) {
            if (gtidSet != null) {
                dumpBinaryLogCommand = new DumpBinaryLogGtidCommand(serverId,
                    useBinlogFilenamePositionInGtidMode ? binlogFilename : "",
                    useBinlogFilenamePositionInGtidMode ? binlogPosition : 4,
                    gtidSet);
            } else {
                dumpBinaryLogCommand = new DumpBinaryLogCommand(serverId, binlogFilename, binlogPosition);
            }
        }
        channel.write(dumpBinaryLogCommand);
    }

    private void ensureEventDataDeserializer(EventType eventType,
             Class<? extends EventDataDeserializer> eventDataDeserializerClass) {
        EventDataDeserializer eventDataDeserializer = eventDeserializer.getEventDataDeserializer(eventType);
        if (eventDataDeserializer.getClass() != eventDataDeserializerClass &&
            eventDataDeserializer.getClass() != EventDataWrapper.Deserializer.class) {
            EventDataDeserializer internalEventDataDeserializer;
            try {
                internalEventDataDeserializer = eventDataDeserializerClass.newInstance();
            } catch (Exception e) {
                throw new RuntimeException(e);
            }
            eventDeserializer.setEventDataDeserializer(eventType,
                new EventDataWrapper.Deserializer(internalEventDataDeserializer,
                    eventDataDeserializer));
        }
    }

    private void authenticate(GreetingPacket greetingPacket) throws IOException {
        int collation = greetingPacket.getServerCollation();
        int packetNumber = 1;

        boolean usingSSLSocket = false;
        if (sslMode != SSLMode.DISABLED) {
            boolean serverSupportsSSL = (greetingPacket.getServerCapabilities() & ClientCapabilities.SSL) != 0;
            if (!serverSupportsSSL && (sslMode == SSLMode.REQUIRED || sslMode == SSLMode.VERIFY_CA ||
                sslMode == SSLMode.VERIFY_IDENTITY)) {
                throw new IOException("MySQL server does not support SSL");
            }
            if (serverSupportsSSL) {
                SSLRequestCommand sslRequestCommand = new SSLRequestCommand();
                sslRequestCommand.setCollation(collation);
                channel.write(sslRequestCommand, packetNumber++);
                SSLSocketFactory sslSocketFactory =
                    this.sslSocketFactory != null ?
                        this.sslSocketFactory :
                        sslMode == SSLMode.REQUIRED || sslMode == SSLMode.PREFERRED ?
                            DEFAULT_REQUIRED_SSL_MODE_SOCKET_FACTORY :
                            DEFAULT_VERIFY_CA_SSL_MODE_SOCKET_FACTORY;
<<<<<<< HEAD
                channel.upgradeToSSL(sslSocketFactory, null);
=======
                channel.upgradeToSSL(sslSocketFactory,
                    sslMode == SSLMode.VERIFY_IDENTITY ? new TLSHostnameVerifier() : null);
                usingSSLSocket = true;
>>>>>>> d466f72f
            }
        }
        AuthenticateCommand authenticateCommand = new AuthenticateCommand(schema, username, password,
            greetingPacket.getScramble());
        authenticateCommand.setCollation(collation);
        channel.write(authenticateCommand, packetNumber);
        byte[] authenticationResult = channel.read();
        if (authenticationResult[0] != (byte) 0x00 /* ok */) {
            if (authenticationResult[0] == (byte) 0xFF /* error */) {
                byte[] bytes = Arrays.copyOfRange(authenticationResult, 1, authenticationResult.length);
                ErrorPacket errorPacket = new ErrorPacket(bytes);
                throw new AuthenticationException(errorPacket.getErrorMessage(), errorPacket.getErrorCode(),
                    errorPacket.getSqlState());
            } else if (authenticationResult[0] == (byte) 0xFE) {
                switchAuthentication(authenticationResult, usingSSLSocket);
            } else {
                throw new AuthenticationException("Unexpected authentication result (" + authenticationResult[0] + ")");
            }
        }
    }

    private void switchAuthentication(byte[] authenticationResult, boolean usingSSLSocket) throws IOException {
        /*
            Azure-MySQL likes to tell us to switch authentication methods, even though
            we haven't advertised that we support any.  It uses this for some-odd
            reason to send the real password scramble.
        */
        ByteArrayInputStream buffer = new ByteArrayInputStream(authenticationResult);
        buffer.read(1);

        String authName = buffer.readZeroTerminatedString();
        if ("mysql_native_password".equals(authName)) {
            String scramble = buffer.readZeroTerminatedString();

            Command switchCommand = new AuthenticateNativePasswordCommand(scramble, password);
            channel.write(switchCommand, (usingSSLSocket ? 4 : 3));
            byte[] authResult = channel.read();

            if (authResult[0] != (byte) 0x00) {
                byte[] bytes = Arrays.copyOfRange(authResult, 1, authResult.length);
                ErrorPacket errorPacket = new ErrorPacket(bytes);
                throw new AuthenticationException(errorPacket.getErrorMessage(), errorPacket.getErrorCode(),
                    errorPacket.getSqlState());
            }
        } else {
            throw new AuthenticationException("Unsupported authentication type: " + authName);
        }
    }

    private void spawnKeepAliveThread() {
        final ExecutorService threadExecutor =
            Executors.newSingleThreadExecutor(new ThreadFactory() {

                @Override
                public Thread newThread(Runnable runnable) {
                    return newNamedThread(runnable, "blc-keepalive-" + hostname + ":" + port);
                }
            });
        try {
            keepAliveThreadExecutorLock.lock();
            threadExecutor.submit(new Runnable() {
                @Override
                public void run() {
                    while (!threadExecutor.isShutdown()) {
                        try {
                            Thread.sleep(keepAliveInterval);
                        } catch (InterruptedException e) {
                            // expected in case of disconnect
                        }
                        if (threadExecutor.isShutdown()) {
                            return;
                        }
                        boolean connectionLost = false;
                        if (heartbeatInterval > 0) {
                            connectionLost = System.currentTimeMillis() - eventLastSeen > keepAliveInterval;
                        } else {
                            try {
                                channel.write(new PingCommand());
                            } catch (IOException e) {
                                connectionLost = true;
                            }
                        }
                        if (connectionLost) {
                            if (logger.isLoggable(Level.INFO)) {
                                logger.info("Trying to restore lost connection to " + hostname + ":" + port);
                            }
                            try {
                                terminateConnect();
                                connect(connectTimeout);
                            } catch (Exception ce) {
                                if (logger.isLoggable(Level.WARNING)) {
                                    logger.warning("Failed to restore connection to " + hostname + ":" + port +
                                        ". Next attempt in " + keepAliveInterval + "ms");
                                }
                            }
                        }
                    }
                }
            });
            keepAliveThreadExecutor = threadExecutor;
        } finally {
            keepAliveThreadExecutorLock.unlock();
        }
    }

    private Thread newNamedThread(Runnable runnable, String threadName) {
        Thread thread = threadFactory == null ? new Thread(runnable) : threadFactory.newThread(runnable);
        thread.setName(threadName);
        return thread;
    }

    boolean isKeepAliveThreadRunning() {
        try {
            keepAliveThreadExecutorLock.lock();
            return keepAliveThreadExecutor != null && !keepAliveThreadExecutor.isShutdown();
        } finally {
            keepAliveThreadExecutorLock.unlock();
        }
    }

    /**
     * Connect to the replication stream in a separate thread.
     * @param timeout timeout in milliseconds
     * @throws AuthenticationException if authentication fails
     * @throws ServerException if MySQL server responds with an error
     * @throws IOException if anything goes wrong while trying to connect
     * @throws TimeoutException if client was unable to connect within given time limit
     */
    public void connect(final long timeout) throws IOException, TimeoutException {
        final CountDownLatch countDownLatch = new CountDownLatch(1);
        AbstractLifecycleListener connectListener = new AbstractLifecycleListener() {
            @Override
            public void onConnect(BinaryLogClient client) {
                countDownLatch.countDown();
            }
        };
        registerLifecycleListener(connectListener);
        final AtomicReference<IOException> exceptionReference = new AtomicReference<IOException>();
        Runnable runnable = new Runnable() {

            @Override
            public void run() {
                try {
                    setConnectTimeout(timeout);
                    connect();
                } catch (IOException e) {
                    exceptionReference.set(e);
                    countDownLatch.countDown(); // making sure we don't end up waiting whole "timeout"
                }
            }
        };
        newNamedThread(runnable, "blc-" + hostname + ":" + port).start();
        boolean started = false;
        try {
            started = countDownLatch.await(timeout, TimeUnit.MILLISECONDS);
        } catch (InterruptedException e) {
            if (logger.isLoggable(Level.WARNING)) {
                logger.log(Level.WARNING, e.getMessage());
            }
        }
        unregisterLifecycleListener(connectListener);
        if (exceptionReference.get() != null) {
            throw exceptionReference.get();
        }
        if (!started) {
            try {
                terminateConnect();
            } finally {
                throw new TimeoutException("BinaryLogClient was unable to connect in " + timeout + "ms");
            }
        }
    }

    /**
     * @return true if client is connected, false otherwise
     */
    public boolean isConnected() {
        return connected;
    }

    private String fetchGtidPurged() throws IOException {
        channel.write(new QueryCommand("show global variables like 'gtid_purged'"));
        ResultSetRowPacket[] resultSet = readResultSet();
        if (resultSet.length != 0) {
            return resultSet[0].getValue(1).toUpperCase();
        }
        return "";
    }

    private void fetchBinlogFilenameAndPosition() throws IOException {
        ResultSetRowPacket[] resultSet;
        channel.write(new QueryCommand("show master status"));
        resultSet = readResultSet();
        if (resultSet.length == 0) {
            throw new IOException("Failed to determine binlog filename/position");
        }
        ResultSetRowPacket resultSetRow = resultSet[0];
        binlogFilename = resultSetRow.getValue(0);
        binlogPosition = Long.parseLong(resultSetRow.getValue(1));
    }

    protected ChecksumType fetchBinlogChecksum() throws IOException {
        channel.write(new QueryCommand("show global variables like 'binlog_checksum'"));
        ResultSetRowPacket[] resultSet = readResultSet();
        if (resultSet.length == 0) {
            return ChecksumType.NONE;
        }
        return ChecksumType.valueOf(resultSet[0].getValue(1).toUpperCase());
    }

    private void confirmSupportOfChecksum(ChecksumType checksumType) throws IOException {
        channel.write(new QueryCommand("set @master_binlog_checksum= @@global.binlog_checksum"));
        byte[] statementResult = channel.read();
        if (statementResult[0] == (byte) 0xFF /* error */) {
            byte[] bytes = Arrays.copyOfRange(statementResult, 1, statementResult.length);
            ErrorPacket errorPacket = new ErrorPacket(bytes);
            throw new ServerException(errorPacket.getErrorMessage(), errorPacket.getErrorCode(),
                errorPacket.getSqlState());
        }
        eventDeserializer.setChecksumType(checksumType);
    }

    private void listenForEventPackets() throws IOException {
        ByteArrayInputStream inputStream = channel.getInputStream();
        boolean completeShutdown = false;
        try {
            while (inputStream.peek() != -1) {
                int packetLength = inputStream.readInteger(3);
                inputStream.skip(1); // 1 byte for sequence
                int marker = inputStream.read();
                if (marker == 0xFF) {
                    ErrorPacket errorPacket = new ErrorPacket(inputStream.read(packetLength - 1));
                    throw new ServerException(errorPacket.getErrorMessage(), errorPacket.getErrorCode(),
                        errorPacket.getSqlState());
                }
                if (marker == 0xFE && !blocking) {
                    completeShutdown = true;
                    break;
                }
                Event event;
                try {
                    event = eventDeserializer.nextEvent(packetLength == MAX_PACKET_LENGTH ?
                        new ByteArrayInputStream(readPacketSplitInChunks(inputStream, packetLength - 1)) :
                        inputStream);
                    if (event == null) {
                        throw new EOFException();
                    }
                } catch (Exception e) {
                    Throwable cause = e instanceof EventDataDeserializationException ? e.getCause() : e;
                    if (cause instanceof EOFException || cause instanceof SocketException) {
                        throw e;
                    }
                    if (isConnected()) {
                        for (LifecycleListener lifecycleListener : lifecycleListeners) {
                            lifecycleListener.onEventDeserializationFailure(this, e);
                        }
                    }
                    continue;
                }
                if (isConnected()) {
                    eventLastSeen = System.currentTimeMillis();
                    updateGtidSet(event);
                    notifyEventListeners(event);
                    updateClientBinlogFilenameAndPosition(event);
                }
            }
        } catch (Exception e) {
            if (isConnected()) {
                for (LifecycleListener lifecycleListener : lifecycleListeners) {
                    lifecycleListener.onCommunicationFailure(this, e);
                }
            }
        } finally {
            if (isConnected()) {
                if (completeShutdown) {
                    disconnect(); // initiate complete shutdown sequence (which includes keep alive thread)
                } else {
                    disconnectChannel();
                }
            }
        }
    }

    private byte[] readPacketSplitInChunks(ByteArrayInputStream inputStream, int packetLength) throws IOException {
        byte[] result = inputStream.read(packetLength);
        int chunkLength;
        do {
            chunkLength = inputStream.readInteger(3);
            inputStream.skip(1); // 1 byte for sequence
            result = Arrays.copyOf(result, result.length + chunkLength);
            inputStream.fill(result, result.length - chunkLength, chunkLength);
        } while (chunkLength == Packet.MAX_LENGTH);
        return result;
    }

    private void updateClientBinlogFilenameAndPosition(Event event) {
        EventHeader eventHeader = event.getHeader();
        EventType eventType = eventHeader.getEventType();
        if (eventType == EventType.ROTATE) {
            RotateEventData rotateEventData = (RotateEventData) EventDataWrapper.internal(event.getData());
            binlogFilename = rotateEventData.getBinlogFilename();
            binlogPosition = rotateEventData.getBinlogPosition();
        } else
        // do not update binlogPosition on TABLE_MAP so that in case of reconnect (using a different instance of
        // client) table mapping cache could be reconstructed before hitting row mutation event
        if (eventType != EventType.TABLE_MAP && eventHeader instanceof EventHeaderV4) {
            EventHeaderV4 trackableEventHeader = (EventHeaderV4) eventHeader;
            long nextBinlogPosition = trackableEventHeader.getNextPosition();
            if (nextBinlogPosition > 0) {
                binlogPosition = nextBinlogPosition;
            }
        }
    }

    private void updateGtidSet(Event event) {
        synchronized (gtidSetAccessLock) {
            if (gtidSet == null) {
                return;
            }
        }
        EventHeader eventHeader = event.getHeader();
        switch(eventHeader.getEventType()) {
            case GTID:
                GtidEventData gtidEventData = (GtidEventData) EventDataWrapper.internal(event.getData());
                gtid = gtidEventData.getGtid();
                break;
            case XID:
                commitGtid();
                tx = false;
                break;
            case QUERY:
                QueryEventData queryEventData = (QueryEventData) EventDataWrapper.internal(event.getData());
                String sql = queryEventData.getSql();
                if (sql == null) {
                    break;
                }
                if ("BEGIN".equals(sql)) {
                    tx = true;
                } else
                if ("COMMIT".equals(sql) || "ROLLBACK".equals(sql)) {
                    commitGtid();
                    tx = false;
                } else
                if (!tx) {
                    // auto-commit query, likely DDL
                    commitGtid();
                }
            default:
        }
    }

    private void commitGtid() {
        if (gtid != null) {
            synchronized (gtidSetAccessLock) {
                gtidSet.add(gtid);
            }
        }
    }

    protected ResultSetRowPacket[] readResultSet() throws IOException {
        List<ResultSetRowPacket> resultSet = new LinkedList<ResultSetRowPacket>();
        byte[] statementResult = channel.read();
        if (statementResult[0] == (byte) 0xFF /* error */) {
            byte[] bytes = Arrays.copyOfRange(statementResult, 1, statementResult.length);
            ErrorPacket errorPacket = new ErrorPacket(bytes);
            throw new ServerException(errorPacket.getErrorMessage(), errorPacket.getErrorCode(),
                    errorPacket.getSqlState());
        }
        while ((channel.read())[0] != (byte) 0xFE /* eof */) { /* skip */ }
        for (byte[] bytes; (bytes = channel.read())[0] != (byte) 0xFE /* eof */; ) {
            resultSet.add(new ResultSetRowPacket(bytes));
        }
        return resultSet.toArray(new ResultSetRowPacket[resultSet.size()]);
    }

    /**
     * @return registered event listeners
     */
    public List<EventListener> getEventListeners() {
        return Collections.unmodifiableList(eventListeners);
    }

    /**
     * Register event listener. Note that multiple event listeners will be called in order they
     * where registered.
     */
    public void registerEventListener(EventListener eventListener) {
        eventListeners.add(eventListener);
    }

    /**
     * Unregister all event listener of specific type.
     */
    public void unregisterEventListener(Class<? extends EventListener> listenerClass) {
        for (EventListener eventListener: eventListeners) {
            if (listenerClass.isInstance(eventListener)) {
                eventListeners.remove(eventListener);
            }
        }
    }

    /**
     * Unregister single event listener.
     */
    public void unregisterEventListener(EventListener eventListener) {
        eventListeners.remove(eventListener);
    }

    private void notifyEventListeners(Event event) {
        if (event.getData() instanceof EventDataWrapper) {
            event = new Event(event.getHeader(), ((EventDataWrapper) event.getData()).getExternal());
        }

        for (EventListener eventListener : eventListeners) {
            try {
                eventListener.onEvent(event);
            } catch (Exception e) {
                throw new RuntimeException("Binlog event listener " + eventListener +
                    " choked on " + event, e);
            }
        }
    }

    /**
     * @return registered lifecycle listeners
     */
    public List<LifecycleListener> getLifecycleListeners() {
        return Collections.unmodifiableList(lifecycleListeners);
    }

    /**
     * Register lifecycle listener. Note that multiple lifecycle listeners will be called in order they
     * where registered.
     */
    public void registerLifecycleListener(LifecycleListener lifecycleListener) {
        lifecycleListeners.add(lifecycleListener);
    }

    /**
     * Unregister all lifecycle listener of specific type.
     */
    public void unregisterLifecycleListener(Class<? extends LifecycleListener> listenerClass) {
        for (LifecycleListener lifecycleListener : lifecycleListeners) {
            if (listenerClass.isInstance(lifecycleListener)) {
                lifecycleListeners.remove(lifecycleListener);
            }
        }
    }

    /**
     * Unregister single lifecycle listener.
     */
    public void unregisterLifecycleListener(LifecycleListener eventListener) {
        lifecycleListeners.remove(eventListener);
    }

    /**
     * Disconnect from the replication stream.
     * Note that this does not cause binlogFilename/binlogPosition to be cleared out.
     * As the result following {@link #connect()} resumes client from where it left off.
     */
    public void disconnect() throws IOException {
        terminateKeepAliveThread();
        terminateConnect();
    }

    private void terminateKeepAliveThread() {
        try {
            keepAliveThreadExecutorLock.lock();
            ExecutorService keepAliveThreadExecutor = this.keepAliveThreadExecutor;
            if (keepAliveThreadExecutor == null) {
                return;
            }
            keepAliveThreadExecutor.shutdownNow();
            while (!awaitTerminationInterruptibly(keepAliveThreadExecutor,
                Long.MAX_VALUE, TimeUnit.NANOSECONDS)) {
                // ignore
            }
        } finally {
            keepAliveThreadExecutorLock.unlock();
        }
    }

    private static boolean awaitTerminationInterruptibly(ExecutorService executorService, long timeout, TimeUnit unit) {
        try {
            return executorService.awaitTermination(timeout, unit);
        } catch (InterruptedException e) {
            return false;
        }
    }

    private void terminateConnect() throws IOException {
        do {
            disconnectChannel();
        } while (!tryLockInterruptibly(connectLock, 1000, TimeUnit.MILLISECONDS));
        connectLock.unlock();
    }

    private static boolean tryLockInterruptibly(Lock lock, long time, TimeUnit unit) {
        try {
            return lock.tryLock(time, unit);
        } catch (InterruptedException e) {
            return false;
        }
    }

    private void disconnectChannel() throws IOException {
        connected = false;
        if (channel != null && channel.isOpen()) {
            channel.close();
        }
    }

    /**
     * {@link BinaryLogClient}'s event listener.
     */
    public interface EventListener {

        void onEvent(Event event);
    }

    /**
     * {@link BinaryLogClient}'s lifecycle listener.
     */
    public interface LifecycleListener {

        /**
         * Called once client has successfully logged in but before started to receive binlog events.
         */
        void onConnect(BinaryLogClient client);

        /**
         * It's guarantied to be called before {@link #onDisconnect(BinaryLogClient)}) in case of
         * communication failure.
         */
        void onCommunicationFailure(BinaryLogClient client, Exception ex);

        /**
         * Called in case of failed event deserialization. Note this type of error does NOT cause client to
         * disconnect. If you wish to stop receiving events you'll need to fire client.disconnect() manually.
         */
        void onEventDeserializationFailure(BinaryLogClient client, Exception ex);

        /**
         * Called upon disconnect (regardless of the reason).
         */
        void onDisconnect(BinaryLogClient client);
    }

    /**
     * Default (no-op) implementation of {@link LifecycleListener}.
     */
    public static abstract class AbstractLifecycleListener implements LifecycleListener {

        public void onConnect(BinaryLogClient client) { }

        public void onCommunicationFailure(BinaryLogClient client, Exception ex) { }

        public void onEventDeserializationFailure(BinaryLogClient client, Exception ex) { }

        public void onDisconnect(BinaryLogClient client) { }

    }
}<|MERGE_RESOLUTION|>--- conflicted
+++ resolved
@@ -710,13 +710,8 @@
                         sslMode == SSLMode.REQUIRED || sslMode == SSLMode.PREFERRED ?
                             DEFAULT_REQUIRED_SSL_MODE_SOCKET_FACTORY :
                             DEFAULT_VERIFY_CA_SSL_MODE_SOCKET_FACTORY;
-<<<<<<< HEAD
                 channel.upgradeToSSL(sslSocketFactory, null);
-=======
-                channel.upgradeToSSL(sslSocketFactory,
-                    sslMode == SSLMode.VERIFY_IDENTITY ? new TLSHostnameVerifier() : null);
                 usingSSLSocket = true;
->>>>>>> d466f72f
             }
         }
         AuthenticateCommand authenticateCommand = new AuthenticateCommand(schema, username, password,
