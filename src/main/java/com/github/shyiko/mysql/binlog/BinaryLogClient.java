/*
 * Copyright 2013 Stanley Shyiko
 *
 * Licensed under the Apache License, Version 2.0 (the "License");
 * you may not use this file except in compliance with the License.
 * You may obtain a copy of the License at
 *
 * http://www.apache.org/licenses/LICENSE-2.0
 *
 * Unless required by applicable law or agreed to in writing, software
 * distributed under the License is distributed on an "AS IS" BASIS,
 * WITHOUT WARRANTIES OR CONDITIONS OF ANY KIND, either express or implied.
 * See the License for the specific language governing permissions and
 * limitations under the License.
 */
package com.github.shyiko.mysql.binlog;

import com.github.shyiko.mysql.binlog.event.Event;
import com.github.shyiko.mysql.binlog.event.EventData;
import com.github.shyiko.mysql.binlog.event.EventHeader;
import com.github.shyiko.mysql.binlog.event.EventHeaderV4;
import com.github.shyiko.mysql.binlog.event.EventType;
import com.github.shyiko.mysql.binlog.event.GtidEventData;
import com.github.shyiko.mysql.binlog.event.QueryEventData;
import com.github.shyiko.mysql.binlog.event.RotateEventData;
import com.github.shyiko.mysql.binlog.event.deserialization.ChecksumType;
import com.github.shyiko.mysql.binlog.event.deserialization.EventDataDeserializationException;
import com.github.shyiko.mysql.binlog.event.deserialization.EventDataDeserializer;
import com.github.shyiko.mysql.binlog.event.deserialization.EventDeserializer;
import com.github.shyiko.mysql.binlog.event.deserialization.GtidEventDataDeserializer;
import com.github.shyiko.mysql.binlog.event.deserialization.QueryEventDataDeserializer;
import com.github.shyiko.mysql.binlog.event.deserialization.RotateEventDataDeserializer;
<<<<<<< HEAD
import com.github.shyiko.mysql.binlog.event.deserialization.maria.BinlogCheckpointDeserializer;
import com.github.shyiko.mysql.binlog.event.deserialization.maria.GtidDeserializer;
import com.github.shyiko.mysql.binlog.event.deserialization.maria.GtidListDeserializer;
import com.github.shyiko.mysql.binlog.event.maria.Gtid;
import com.github.shyiko.mysql.binlog.event.maria.MariaGtidEventData;
=======
import com.github.shyiko.mysql.binlog.io.BufferedSocketInputStream;
>>>>>>> 7e30439e
import com.github.shyiko.mysql.binlog.io.ByteArrayInputStream;
import com.github.shyiko.mysql.binlog.jmx.BinaryLogClientMXBean;
import com.github.shyiko.mysql.binlog.network.AuthenticationException;
import com.github.shyiko.mysql.binlog.network.ServerException;
import com.github.shyiko.mysql.binlog.network.SocketFactory;
import com.github.shyiko.mysql.binlog.network.protocol.ErrorPacket;
import com.github.shyiko.mysql.binlog.network.protocol.GreetingPacket;
import com.github.shyiko.mysql.binlog.network.protocol.Packet;
import com.github.shyiko.mysql.binlog.network.protocol.PacketChannel;
import com.github.shyiko.mysql.binlog.network.protocol.ResultSetRowPacket;
import com.github.shyiko.mysql.binlog.network.protocol.command.AuthenticateCommand;
import com.github.shyiko.mysql.binlog.network.protocol.command.Command;
import com.github.shyiko.mysql.binlog.network.protocol.command.DumpBinaryLogCommand;
import com.github.shyiko.mysql.binlog.network.protocol.command.DumpBinaryLogGtidCommand;
import com.github.shyiko.mysql.binlog.network.protocol.command.PingCommand;
import com.github.shyiko.mysql.binlog.network.protocol.command.QueryCommand;
import com.github.shyiko.mysql.binlog.network.protocol.command.RegisterSlaveCommand;
import java.io.EOFException;
import java.io.IOException;
import java.io.InputStream;
import java.net.InetSocketAddress;
import java.net.Socket;
import java.net.SocketException;
import java.util.Arrays;
import java.util.Collections;
import java.util.Iterator;
import java.util.LinkedList;
import java.util.List;
import java.util.concurrent.CountDownLatch;
import java.util.concurrent.ExecutorService;
import java.util.concurrent.Executors;
import java.util.concurrent.ThreadFactory;
import java.util.concurrent.TimeUnit;
import java.util.concurrent.TimeoutException;
import java.util.concurrent.atomic.AtomicReference;
import java.util.concurrent.locks.Lock;
import java.util.concurrent.locks.ReentrantLock;
import java.util.logging.Level;
import java.util.logging.Logger;

/**
 * MySQL replication stream client.
 *
 * @author <a href="mailto:stanley.shyiko@gmail.com">Stanley Shyiko</a>
 */
public class BinaryLogClient implements BinaryLogClientMXBean {

    private static final SocketFactory DEFAULT_SOCKET_FACTORY = new SocketFactory() {

        @Override
        public Socket createSocket() throws SocketException {
            return new Socket() {

                private InputStream inputStream;

                @Override
                public synchronized InputStream getInputStream() throws IOException {
                    return inputStream != null ? inputStream :
                        (inputStream = new BufferedSocketInputStream(super.getInputStream()));
                }
            };
        }
    };

    private final Logger logger = Logger.getLogger(getClass().getName());

    private final String hostname;
    private final int port;
    private final String schema;
    private final String username;
    private final String password;

    private boolean blocking = true;
    private long serverId = 65535;
    private volatile String binlogFilename;
    private volatile long binlogPosition = 4;
    private volatile long connectionId;

<<<<<<< HEAD
    private GtidSet gtidSet;
    private Gtid mariaGtid;
    private String gtid;

    private boolean mariaDB;
    private final Object gtidAccessLock = new Object();
=======
    private volatile GtidSet gtidSet;
    private final Object gtidSetAccessLock = new Object();
>>>>>>> 7e30439e

    private EventDeserializer eventDeserializer = new EventDeserializer();

    private final List<EventListener> eventListeners = new LinkedList<EventListener>();
    private final List<LifecycleListener> lifecycleListeners = new LinkedList<LifecycleListener>();

    private SocketFactory socketFactory;

    private PacketChannel channel;
    private volatile boolean connected;

    private ThreadFactory threadFactory;

    private boolean keepAlive = true;
    private long keepAliveInterval = TimeUnit.MINUTES.toMillis(1);
    private long keepAliveConnectTimeout = TimeUnit.SECONDS.toMillis(3);

    private volatile ExecutorService keepAliveThreadExecutor;
    private long keepAliveThreadShutdownTimeout = TimeUnit.SECONDS.toMillis(6);

    private final Lock shutdownLock = new ReentrantLock();

    private Event previousEvent;
    private Event previousGtidEvent;

    /**
     * Alias for BinaryLogClient("localhost", 3306, &lt;no schema&gt; = null, username, password).
     * @see BinaryLogClient#BinaryLogClient(String, int, String, String, String)
     */
    public BinaryLogClient(String username, String password) {
        this("localhost", 3306, null, username, password);
    }

    /**
     * Alias for BinaryLogClient("localhost", 3306, schema, username, password).
     * @see BinaryLogClient#BinaryLogClient(String, int, String, String, String)
     */
    public BinaryLogClient(String schema, String username, String password) {
        this("localhost", 3306, schema, username, password);
    }

    /**
     * Alias for BinaryLogClient(hostname, port, &lt;no schema&gt; = null, username, password).
     * @see BinaryLogClient#BinaryLogClient(String, int, String, String, String)
     */
    public BinaryLogClient(String hostname, int port, String username, String password) {
        this(hostname, port, null, username, password);
    }

    /**
     * @param hostname mysql server hostname
     * @param port mysql server port
     * @param schema database name, nullable. Note that this parameter has nothing to do with event filtering. It's
     * used only during the authentication.
     * @param username login name
     * @param password password
     */
    public BinaryLogClient(String hostname, int port, String schema, String username, String password) {
        this.hostname = hostname;
        this.port = port;
        this.schema = schema;
        this.username = username;
        this.password = password;
    }

    public boolean isBlocking() {
        return blocking;
    }

    /**
     * @param blocking blocking mode. If set to false - BinaryLogClient will disconnect after the last event.
     */
    public void setBlocking(boolean blocking) {
        this.blocking = blocking;
    }

    /**
     * @return server id (65535 by default)
     * @see #setServerId(long)
     */
    public long getServerId() {
        return serverId;
    }

    /**
     * @param serverId server id (in the range from 1 to 2^32 - 1). This value MUST be unique across whole replication
     * group (that is, different from any other server id being used by any master or slave). Keep in mind that each
     * binary log client (mysql-binlog-connector-java/BinaryLogClient, mysqlbinlog, etc) should be treated as a
     * simplified slave and thus MUST also use a different server id.
     * @see #getServerId()
     */
    public void setServerId(long serverId) {
        this.serverId = serverId;
    }

    /**
     * @return binary log filename, nullable (and null be default). Note that this value is automatically tracked by
     * the client and thus is subject to change (in response to {@link EventType#ROTATE}, for example).
     * @see #setBinlogFilename(String)
     */
    public String getBinlogFilename() {
        return binlogFilename;
    }

    /**
     * @param binlogFilename binary log filename.
     * Special values are:
     * <ul>
     *   <li>null, which turns on automatic resolution (resulting in the last known binlog and position). This is what
     * happens by default when you don't specify binary log filename explicitly.</li>
     *   <li>"" (empty string), which instructs server to stream events starting from the oldest known binlog.</li>
     * </ul>
     * @see #getBinlogFilename()
     */
    public void setBinlogFilename(String binlogFilename) {
        this.binlogFilename = binlogFilename;
    }

    /**
     * @return binary log position of the next event, 4 by default (which is a position of first event). Note that this
     * value changes with each incoming event.
     * @see #setBinlogPosition(long)
     */
    public long getBinlogPosition() {
        return binlogPosition;
    }

    /**
     * @param binlogPosition binary log position. Any value less than 4 gets automatically adjusted to 4 on connect.
     * @see #getBinlogPosition()
     */
    public void setBinlogPosition(long binlogPosition) {
        this.binlogPosition = binlogPosition;
    }

    /**
<<<<<<< HEAD
=======
     * @return thread id
     */
    public long getConnectionId() {
        return connectionId;
    }

    /**
     * @return GTID set. Note that this value changes with each received GTID event (provided client is in GTID mode).
     * @see #setGtidSet(String)
     */
    public String getGtidSet() {
        synchronized (gtidSetAccessLock) {
            return gtidSet != null ? gtidSet.toString() : null;
        }
    }

    /**
     * @param gtidSet GTID set (can be an empty string).
     * <p>NOTE #1: Any value but null will switch BinaryLogClient into a GTID mode (in which case GTID set will be
     * updated with each incoming GTID event) as well as set binlogFilename to "" (empty string) (meaning
     * BinaryLogClient will request events "outside of the set" <u>starting from the oldest known binlog</u>).
     * <p>NOTE #2: {@link #setBinlogFilename(String)} and {@link #setBinlogPosition(long)} can be used to specify the
     * exact position from which MySQL server should start streaming events (taking into account GTID set).
     * @see #getGtidSet()
     */
    public void setGtidSet(String gtidSet) {
        if (gtidSet != null && this.binlogFilename == null) {
            this.binlogFilename = "";
        }
        synchronized (gtidSetAccessLock) {
            this.gtidSet = gtidSet != null ? new GtidSet(gtidSet) : null;
        }
    }

    /**
>>>>>>> 7e30439e
     * @return true if "keep alive" thread should be automatically started (default), false otherwise.
     * @see #setKeepAlive(boolean)
     */
    public boolean isKeepAlive() {
        return keepAlive;
    }

    /**
     * @param keepAlive true if "keep alive" thread should be automatically started (recommended and true by default),
     * false otherwise.
     * @see #isKeepAlive()
     */
    public void setKeepAlive(boolean keepAlive) {
        this.keepAlive = keepAlive;
    }

    /**
     * @return "keep alive" interval in milliseconds, 1 minute by default.
     * @see #setKeepAliveInterval(long)
     */
    public long getKeepAliveInterval() {
        return keepAliveInterval;
    }

    /**
     * @param keepAliveInterval "keep alive" interval in milliseconds.
     * @see #getKeepAliveInterval()
     */
    public void setKeepAliveInterval(long keepAliveInterval) {
        this.keepAliveInterval = keepAliveInterval;
    }

    /**
     * @return "keep alive" connect timeout in milliseconds, 3 seconds by default.
     * @see #setKeepAliveConnectTimeout(long)
     */
    public long getKeepAliveConnectTimeout() {
        return keepAliveConnectTimeout;
    }

    /**
     * @param keepAliveConnectTimeout "keep alive" connect timeout in milliseconds.
     * @see #getKeepAliveConnectTimeout()
     */
    public void setKeepAliveConnectTimeout(long keepAliveConnectTimeout) {
        this.keepAliveConnectTimeout = keepAliveConnectTimeout;
    }

    /**
     * @param eventDeserializer custom event deserializer
     */
    public void setEventDeserializer(EventDeserializer eventDeserializer) {
        if (eventDeserializer == null) {
            throw new IllegalArgumentException("Event deserializer cannot be NULL");
        }
        this.eventDeserializer = eventDeserializer;
    }

    /**
     * @param socketFactory custom socket factory
     */
    public void setSocketFactory(SocketFactory socketFactory) {
        this.socketFactory = socketFactory;
    }

    /**
     * @param threadFactory custom thread factory. If not provided, threads will be created using simple "new Thread()".
     */
    public void setThreadFactory(ThreadFactory threadFactory) {
        this.threadFactory = threadFactory;
    }

    /**
     * Connect to the replication stream. Note that this method blocks until disconnected.
     * @throws AuthenticationException if authentication fails
     * @throws ServerException if MySQL server responds with an error
     * @throws IOException if anything goes wrong while trying to connect
     */
    public void connect() throws IOException {
        if (connected) {
            throw new IllegalStateException("BinaryLogClient is already connected");
        }
        try {
            establishConnection();
            GreetingPacket greetingPacket = receiveGreeting();
            authenticate(greetingPacket.getScramble(), greetingPacket.getServerCollation());
            connectionId = greetingPacket.getThreadId();
            if (binlogFilename == null && gtidSet == null) {
                autoPosition();
            }
            if (binlogPosition < 4) {
                if (logger.isLoggable(Level.WARNING)) {
                    logger.warning("Binary log position adjusted from " + binlogPosition + " to " + 4);
                }
                binlogPosition = 4;
            }
            ChecksumType checksumType = fetchBinlogChecksum();
            if (checksumType != ChecksumType.NONE) {
                resetBinlogChecksumToNONE();
            }
            if(isMariaDB() || greetingPacket.getServerVersion().contains("MariaDB")){
                mariaDB = true;
                if (logger.isLoggable(Level.INFO)) {
                    logger.info("Switch to mariadb mode,server version is " + greetingPacket.getServerVersion());
                }
            }
            requestBinaryLogStream();
        } catch (IOException e) {
            if (channel != null && channel.isOpen()) {
                channel.close();
            }
            throw e;
        }
        connected = true;
        if (logger.isLoggable(Level.INFO)) {
            String position;
            synchronized (gtidSetAccessLock) {
                position = gtidSet != null ? gtidSet.toString() : binlogFilename + "/" + binlogPosition;
            }
            logger.info("Connected to " + hostname + ":" + port + " at " + position +
                " (" + (blocking ? "sid:" + serverId + ", " : "") + "cid:" + connectionId + ")");
        }
        synchronized (lifecycleListeners) {
            for (LifecycleListener lifecycleListener : lifecycleListeners) {
                lifecycleListener.onConnect(this);
            }
        }
        if (keepAlive && !isKeepAliveThreadRunning()) {
            spawnKeepAliveThread();
        }
        ensureEventDataDeserializer(EventType.ROTATE, RotateEventDataDeserializer.class);
<<<<<<< HEAD
        synchronized (gtidAccessLock) {
            if (gtidSet != null) {
                ensureEventDataDeserializer(EventType.GTID, GtidEventDataDeserializer.class);
            }
=======
        if (gtidSet != null) {
            ensureEventDataDeserializer(EventType.GTID, GtidEventDataDeserializer.class);
            ensureEventDataDeserializer(EventType.QUERY, QueryEventDataDeserializer.class);
>>>>>>> 7e30439e
        }
        reset();
        listenForEventPackets();
    }

    private void reset() {
        previousEvent = previousGtidEvent = null;
    }

    private void establishConnection() throws IOException {
        try {
            SocketFactory socketFactory = this.socketFactory != null ? this.socketFactory : DEFAULT_SOCKET_FACTORY;
            Socket socket = socketFactory.createSocket();
            socket.connect(new InetSocketAddress(hostname, port));
            channel = new PacketChannel(socket);
            if (channel.getInputStream().peek() == -1) {
                throw new EOFException();
            }
        } catch (IOException e) {
            throw new IOException("Failed to connect to MySQL on " + hostname + ":" + port +
                ". Please make sure it's running.", e);
        }
    }

    private GreetingPacket receiveGreeting() throws IOException {
        byte[] initialHandshakePacket = channel.read();
        if (initialHandshakePacket[0] == ErrorPacket.HEADER) {
            ErrorPacket errorPacket = new ErrorPacket(initialHandshakePacket, 1);
            throw new ServerException(errorPacket.getErrorMessage(), errorPacket.getErrorCode(),
                errorPacket.getSqlState());
        }
        return new GreetingPacket(initialHandshakePacket);
    }

    private void requestBinaryLogStream() throws IOException {
        long serverId = blocking ? this.serverId : 0; // http://bugs.mysql.com/bug.php?id=71178
        Command dumpBinaryLogCommand;
<<<<<<< HEAD
        synchronized (gtidAccessLock) {
            if (gtid != null && mariaDB)
            {
                if ("gtid_current_pos".equals(gtid) || "".equals(gtid)) {
                    channel.write(new QueryCommand("select @@gtid_current_pos"));
                    ResultSetRowPacket[] rs = readResultSet();
                    gtid = rs[0].getValue(0);
                }

                // update server id
                channel.write(new QueryCommand("SHOW VARIABLES LIKE 'SERVER_ID'"));
                ResultSetRowPacket[] rs = readResultSet();
                {
                    long serverId = Long.parseLong(rs[0].getValue(1));
                    String[] split = gtid.split(",");
                    for (String s : split) {
                        Gtid g = new Gtid(s);
                        if (g.getServerId() == serverId) {
                            mariaGtid = g;
                        }
                    }
                }

                // set up gtid
                channel.write(new QueryCommand("SET @mariadb_slave_capability = 4"));// support GTID
                channel.read();// ignore
                channel.write(new QueryCommand("SET @slave_connect_state = '" + gtid + "'"));
                channel.read();// ignore
                channel.write(new QueryCommand("SET @slave_gtid_strict_mode = 0"));
                channel.read();// ignore
                channel.write(new QueryCommand("SET @slave_gtid_ignore_duplicates = 0"));
                channel.read();// ignore
                // Register First
                Command command = new RegisterSlaveCommand(serverId, "", "", "", 0, 0, 0);
                channel.write(command);
                channel.read();// ignore

                // MariaDB Event
                eventDeserializer.setEventDataDeserializer(EventType.MARIA_GTID_EVENT, new GtidDeserializer());
                eventDeserializer.setEventDataDeserializer(EventType.MARIA_GTID_LIST_EVENT, new GtidListDeserializer());
                eventDeserializer.setEventDataDeserializer(EventType.MARIA_BINLOG_CHECKPOINT_EVENT, new BinlogCheckpointDeserializer());

                dumpBinaryLogCommand = new DumpBinaryLogCommand(serverId, binlogFilename, binlogPosition);
            }else if (gtid != null) {
                gtidSet = new GtidSet(gtid);
                dumpBinaryLogCommand = new DumpBinaryLogGtidCommand(serverId, binlogFilename, binlogPosition, gtidSet);
=======
        synchronized (gtidSetAccessLock) {
            if (gtidSet != null) {
                dumpBinaryLogCommand = new DumpBinaryLogGtidCommand(serverId, "", 4, gtidSet);
>>>>>>> 7e30439e
            } else {
                dumpBinaryLogCommand = new DumpBinaryLogCommand(serverId, binlogFilename, binlogPosition);
            }
        }
        channel.write(dumpBinaryLogCommand);
    }

    private void ensureEventDataDeserializer(EventType eventType,
             Class<? extends EventDataDeserializer> eventDataDeserializerClass) {
        EventDataDeserializer eventDataDeserializer = eventDeserializer.getEventDataDeserializer(eventType);
        if (eventDataDeserializer.getClass() != eventDataDeserializerClass &&
            eventDataDeserializer.getClass() != EventDeserializer.EventDataWrapper.Deserializer.class) {
            EventDataDeserializer internalEventDataDeserializer;
            try {
                internalEventDataDeserializer = eventDataDeserializerClass.newInstance();
            } catch (Exception e) {
                throw new RuntimeException(e);
            }
            eventDeserializer.setEventDataDeserializer(eventType,
                new EventDeserializer.EventDataWrapper.Deserializer(internalEventDataDeserializer,
                    eventDataDeserializer));
        }
    }

    private void authenticate(String salt, int collation) throws IOException {
        AuthenticateCommand authenticateCommand = new AuthenticateCommand(schema, username, password, salt);
        authenticateCommand.setCollation(collation);
        channel.write(authenticateCommand);
        byte[] authenticationResult = channel.read();
        if (authenticationResult[0] == ErrorPacket.HEADER) {
            ErrorPacket errorPacket = new ErrorPacket(authenticationResult, 1);
            throw new AuthenticationException(errorPacket.getErrorMessage(), errorPacket.getErrorCode(),
                errorPacket.getSqlState());
        }
    }

    private void spawnKeepAliveThread() {
        keepAliveThreadExecutor = Executors.newSingleThreadExecutor(new ThreadFactory() {

            @Override
            public Thread newThread(Runnable runnable) {
                return newNamedThread(runnable, "blc-keepalive-" + hostname + ":" + port);
            }
        });
        keepAliveThreadExecutor.submit(new Runnable() {
            @Override
            public void run() {
                while (true) {
                    try {
                        Thread.sleep(keepAliveInterval);
                    } catch (InterruptedException e) {
                        // expected in case of disconnect
                    }
                    shutdownLock.lock();
                    try {
                        if (keepAliveThreadExecutor.isShutdown()) {
                            return;
                        }
                        try {
                            channel.write(new PingCommand());
                        } catch (IOException e) {
                            if (logger.isLoggable(Level.INFO)) {
                                logger.info("Trying to restore lost connection to " + hostname + ":" + port);
                            }
                            try {
                                if (isConnected()) {
                                    disconnectChannel();
                                }
                                connect(keepAliveConnectTimeout);
                            } catch (Exception ce) {
                                if (logger.isLoggable(Level.WARNING)) {
                                    logger.warning("Failed to restore connection to " + hostname + ":" + port +
                                        ". Next attempt in " + keepAliveInterval + "ms");
                                }
                            }
                        }
                    } finally {
                        shutdownLock.unlock();
                    }
                }
            }
        });
    }

    private Thread newNamedThread(Runnable runnable, String threadName) {
        Thread thread = threadFactory == null ? new Thread(runnable) : threadFactory.newThread(runnable);
        thread.setName(threadName);
        return thread;
    }

    boolean isKeepAliveThreadRunning() {
        return keepAliveThreadExecutor != null && !keepAliveThreadExecutor.isShutdown();
    }

    /**
     * Connect to the replication stream in a separate thread.
     * @param timeoutInMilliseconds timeout in milliseconds
     * @throws AuthenticationException if authentication fails
     * @throws ServerException if MySQL server responds with an error
     * @throws IOException if anything goes wrong while trying to connect
     * @throws TimeoutException if client was unable to connect within given time limit
     */
    public void connect(long timeoutInMilliseconds) throws IOException, TimeoutException {
        final CountDownLatch countDownLatch = new CountDownLatch(1);
        AbstractLifecycleListener connectListener = new AbstractLifecycleListener() {
            @Override
            public void onConnect(BinaryLogClient client) {
                countDownLatch.countDown();
            }
        };
        registerLifecycleListener(connectListener);
        final AtomicReference<IOException> exceptionReference = new AtomicReference<IOException>();
        Runnable runnable = new Runnable() {

            @Override
            public void run() {
                try {
                    connect();
                } catch (IOException e) {
                    exceptionReference.set(e);
                    countDownLatch.countDown(); // making sure we don't end up waiting whole "timeout"
                }
            }
        };
        newNamedThread(runnable, "blc-" + hostname + ":" + port).start();
        boolean started = false;
        try {
            started = countDownLatch.await(timeoutInMilliseconds, TimeUnit.MILLISECONDS);
        } catch (InterruptedException e) {
            if (logger.isLoggable(Level.WARNING)) {
                logger.log(Level.WARNING, e.getMessage());
            }
        }
        unregisterLifecycleListener(connectListener);
        if (exceptionReference.get() != null) {
            throw exceptionReference.get();
        }
        if (!started) {
            throw new TimeoutException("BinaryLogClient was unable to connect in " + timeoutInMilliseconds + "ms");
        }
    }

    /**
     * @return true if client is connected, false otherwise
     */
    public boolean isConnected() {
        return connected;
    }

    private void autoPosition() throws IOException {
        ResultSetRowPacket[] resultSet;
        channel.write(new QueryCommand("show master status"));
        resultSet = readResultSet();
        if (resultSet.length == 0) {
            throw new IOException("Failed to determine current binlog position");
        }
        ResultSetRowPacket resultSetRow = resultSet[0];
        // File | Position | Binlog_Do_DB | Binlog_Ignore_DB | Executed_Gtid_Set
        // see https://dev.mysql.com/doc/refman/5.6/en/show-master-status.html
        binlogFilename = resultSetRow.getValue(0);
        binlogPosition = Long.parseLong(resultSetRow.getValue(1));
        if (isGtidModeOn()) {
            synchronized (gtidSetAccessLock) {
                gtidSet = new GtidSet(resultSetRow.getValue(4).replace("\n", ""));
            }
        }
    }

    private boolean isGtidModeOn() throws IOException  {
        channel.write(new QueryCommand("show global variables like 'gtid_mode'"));
        ResultSetRowPacket[] resultSet = readResultSet();
        return resultSet.length > 0 && "ON".equalsIgnoreCase(resultSet[0].getValue(1));
    }

    private ChecksumType fetchBinlogChecksum() throws IOException {
        channel.write(new QueryCommand("show global variables like 'binlog_checksum'"));
        ResultSetRowPacket[] resultSet = readResultSet();
        if (resultSet.length == 0) {
            return ChecksumType.NONE;
        }
        return ChecksumType.valueOf(resultSet[0].getValue(1).toUpperCase());
    }

    private void resetBinlogChecksumToNONE() throws IOException {
        // letting MySQL server know that we are aware of binlog_checksum so that it would not terminate connection
        // saying "slave can not handle replication events with the checksum that master is configured to log; ..."
        channel.write(new QueryCommand("set @master_binlog_checksum='NONE'"));
        byte[] statementResult = channel.read();
        if (statementResult[0] == ErrorPacket.HEADER) {
            ErrorPacket errorPacket = new ErrorPacket(statementResult, 1);
            throw new ServerException(errorPacket.getErrorMessage(), errorPacket.getErrorCode(),
                    errorPacket.getSqlState());
        }
        // required because of the synthetic ROTATE event (not present in the actual binlog file) that precedes
        // FORMAT_DESCRIPTION (later carries the checksum)
        eventDeserializer.setChecksumType(ChecksumType.NONE);
    }

    private void listenForEventPackets() throws IOException {
        ByteArrayInputStream inputStream = channel.getInputStream();
        try {
            while (inputStream.peek() != -1) {
                int packetLength = inputStream.readInteger(3);
                inputStream.skip(1); // 1 byte for sequence
                byte marker = (byte) inputStream.read();
                if (marker == ErrorPacket.HEADER) {
                    ErrorPacket errorPacket = new ErrorPacket(inputStream.read(packetLength - 1));
                    throw new ServerException(errorPacket.getErrorMessage(), errorPacket.getErrorCode(),
                        errorPacket.getSqlState());
                }
                if (marker == (byte) 0xFE && !blocking) {
                    break;
                }
                Event event;
                try {
                    event = eventDeserializer.nextEvent(packetLength == Packet.MAX_LENGTH ?
                        new ByteArrayInputStream(readPacketSplitInChunks(inputStream, packetLength - 1)) :
                        inputStream);
                } catch (Exception e) {
                    Throwable cause = e instanceof EventDataDeserializationException ? e.getCause() : e;
                    if (cause instanceof EOFException || cause instanceof SocketException) {
                        throw e;
                    }
                    if (isConnected()) {
                        synchronized (lifecycleListeners) {
                            for (LifecycleListener lifecycleListener : lifecycleListeners) {
                                lifecycleListener.onEventDeserializationFailure(this, e);
                            }
                        }
                    }
                    continue;
                }
                if (isConnected()) {
                    notifyEventListeners(event);
<<<<<<< HEAD
                    updateClientBinlogFilenameAndPosition(event);
                    updateGtid(event);
=======
                    updatePosition(event);
>>>>>>> 7e30439e
                }
            }
        } catch (Exception e) {
            if (isConnected()) {
                synchronized (lifecycleListeners) {
                    for (LifecycleListener lifecycleListener : lifecycleListeners) {
                        lifecycleListener.onCommunicationFailure(this, e);
                    }
                }
            }
        } finally {
            if (isConnected()) {
                disconnectChannel();
            }
        }
    }

    private byte[] readPacketSplitInChunks(ByteArrayInputStream inputStream, int packetLength) throws IOException {
        byte[] result = inputStream.read(packetLength);
        int chunkLength;
        do {
            chunkLength = inputStream.readInteger(3);
            inputStream.skip(1); // 1 byte for sequence
            result = Arrays.copyOf(result, result.length + chunkLength);
            inputStream.fill(result, result.length - chunkLength, chunkLength);
        } while (chunkLength == Packet.MAX_LENGTH);
        return result;
    }

    private void updatePosition(Event event) {
        EventHeader eventHeader = event.getHeader();
        EventType eventType = eventHeader.getEventType();
        if (gtidSet != null && eventType == EventType.XID) {
            advanceGTID();
        } else
        if (gtidSet != null && eventType == EventType.QUERY) {
            QueryEventData queryEventData = getInternalEventData(event);
            String query = queryEventData.getSql();
            if ("COMMIT".equals(query) || "ROLLBACK".equals(query) ||
                (previousEvent != null && previousEvent.getHeader().getEventType() == EventType.GTID &&
                    !"BEGIN".equals(query))) {
                advanceGTID();
            }
        } else
        if (gtidSet != null && eventType == EventType.GTID) {
            if (previousGtidEvent != null) {
                if (advanceGTID()) {
                    if (logger.isLoggable(Level.WARNING)) {
                        logger.log(Level.WARNING, "GtidSet wasn't synchronized before GTID. " +
                            "Please submit a bug report to https://github.com/shyiko/mysql-binlog-connector-java");
                    }
                }
            }
            previousGtidEvent = event;
        } else
        if (eventType == EventType.ROTATE) {
            RotateEventData rotateEventData = getInternalEventData(event);
            binlogFilename = rotateEventData.getBinlogFilename();
            binlogPosition = rotateEventData.getBinlogPosition();
        } else
        // do not update binlogPosition on TABLE_MAP so that in case of reconnect (using a different instance of
        // client) table mapping cache could be reconstructed before hitting row mutation event
        if (eventType != EventType.TABLE_MAP && eventHeader instanceof EventHeaderV4) {
            EventHeaderV4 trackableEventHeader = (EventHeaderV4) eventHeader;
            long nextBinlogPosition = trackableEventHeader.getNextPosition();
            if (nextBinlogPosition > 0) {
                binlogPosition = nextBinlogPosition;
            }
        }
        previousEvent = event;
    }

<<<<<<< HEAD
    private void updateGtid(Event event) {
        EventHeader eventHeader = event.getHeader();
        if (eventHeader.getEventType() == EventType.GTID) {
            synchronized (gtidAccessLock) {
                if (gtidSet != null) {
                    EventData eventData = event.getData();
                    GtidEventData gtidEventData;
                    if (eventData instanceof EventDeserializer.EventDataWrapper) {
                        gtidEventData = (GtidEventData) ((EventDeserializer.EventDataWrapper) eventData).getInternal();
                    } else {
                        gtidEventData = (GtidEventData) eventData;
                    }
                    gtidSet.add(gtidEventData.getGtid());
                    gtid = gtidSet.toString();
                }
            }
        }else if (eventHeader.getEventType() == EventType.MARIA_GTID_EVENT){
            synchronized (gtidAccessLock) {
                if (mariaGtid != null) {
                    MariaGtidEventData eventData = event.getData();
                    mariaGtid.setDomainId(eventData.getDomainId());
                    mariaGtid.setSequenceNumber(eventData.getSequenceNumber());
                    gtid = mariaGtid.toString();
                }
            }
=======
    private boolean advanceGTID() {
        GtidEventData gtidEventData = getInternalEventData(previousGtidEvent);
        synchronized (gtidSetAccessLock) {
            return gtidSet.add(gtidEventData.getGtid());
        }
    }

    @SuppressWarnings("unchecked")
    private <T extends EventData> T getInternalEventData(Event event) {
        EventData eventData = event.getData();
        if (eventData instanceof EventDeserializer.EventDataWrapper) {
            return (T) ((EventDeserializer.EventDataWrapper) eventData).getInternal();
        } else {
            return (T) eventData;
>>>>>>> 7e30439e
        }
    }

    private ResultSetRowPacket[] readResultSet() throws IOException {
        List<ResultSetRowPacket> resultSet = new LinkedList<ResultSetRowPacket>();
        byte[] statementResult = channel.read();
        if (statementResult[0] == ErrorPacket.HEADER) {
            ErrorPacket errorPacket = new ErrorPacket(statementResult, 1);
            throw new ServerException(errorPacket.getErrorMessage(), errorPacket.getErrorCode(),
                    errorPacket.getSqlState());
        }
        while ((channel.read())[0] != (byte) 0xFE) { /* skip */ }
        for (byte[] bytes; (bytes = channel.read())[0] != (byte) 0xFE;) {
            resultSet.add(new ResultSetRowPacket(bytes));
        }
        return resultSet.toArray(new ResultSetRowPacket[resultSet.size()]);
    }

    /**
     * @return registered event listeners
     */
    public List<EventListener> getEventListeners() {
        return Collections.unmodifiableList(eventListeners);
    }

    /**
     * Register event listener. Note that multiple event listeners will be called in order they
     * where registered.
     */
    public void registerEventListener(EventListener eventListener) {
        synchronized (eventListeners) {
            eventListeners.add(eventListener);
        }
    }

    /**
     * Unregister all event listener of specific type.
     */
    public void unregisterEventListener(Class<? extends EventListener> listenerClass) {
        synchronized (eventListeners) {
            Iterator<EventListener> iterator = eventListeners.iterator();
            while (iterator.hasNext()) {
                EventListener eventListener = iterator.next();
                if (listenerClass.isInstance(eventListener)) {
                    iterator.remove();
                }
            }
        }
    }

    /**
     * Unregister single event listener.
     */
    public void unregisterEventListener(EventListener eventListener) {
        synchronized (eventListeners) {
            eventListeners.remove(eventListener);
        }
    }

    private void notifyEventListeners(Event event) {
        if (event.getData() instanceof EventDeserializer.EventDataWrapper) {
            event = new Event(event.getHeader(), ((EventDeserializer.EventDataWrapper) event.getData()).getExternal());
        }
        synchronized (eventListeners) {
            for (EventListener eventListener : eventListeners) {
                try {
                    eventListener.onEvent(event);
                } catch (Exception e) {
                    if (logger.isLoggable(Level.WARNING)) {
                        logger.log(Level.WARNING, eventListener + " choked on " + event, e);
                    }
                }
            }
        }
    }

    /**
     * @return registered lifecycle listeners
     */
    public List<LifecycleListener> getLifecycleListeners() {
        return Collections.unmodifiableList(lifecycleListeners);
    }

    /**
     * Register lifecycle listener. Note that multiple lifecycle listeners will be called in order they
     * where registered.
     */
    public void registerLifecycleListener(LifecycleListener lifecycleListener) {
        synchronized (lifecycleListeners) {
            lifecycleListeners.add(lifecycleListener);
        }
    }

    /**
     * Unregister all lifecycle listener of specific type.
     */
    public synchronized void unregisterLifecycleListener(Class<? extends LifecycleListener> listenerClass) {
        synchronized (lifecycleListeners) {
            Iterator<LifecycleListener> iterator = lifecycleListeners.iterator();
            while (iterator.hasNext()) {
                LifecycleListener lifecycleListener = iterator.next();
                if (listenerClass.isInstance(lifecycleListener)) {
                    iterator.remove();
                }
            }
        }
    }

    /**
     * Unregister single lifecycle listener.
     */
    public synchronized void unregisterLifecycleListener(LifecycleListener eventListener) {
        synchronized (lifecycleListeners) {
            lifecycleListeners.remove(eventListener);
        }
    }

    /**
     * Disconnect from the replication stream.
     * Note that this does not cause binlogFilename/binlogPosition to be cleared out.
     * As the result following {@link #connect()} resumes client from where it left off.
     */
    public void disconnect() throws IOException {
        shutdownLock.lock();
        try {
            if (isKeepAliveThreadRunning()) {
                keepAliveThreadExecutor.shutdownNow();
            }
            disconnectChannel();
        } finally {
            shutdownLock.unlock();
        }
        if (isKeepAliveThreadRunning()) {
            waitForKeepAliveThreadToBeTerminated();
        }
    }

    private void waitForKeepAliveThreadToBeTerminated() {
        boolean terminated = false;
        try {
            terminated = keepAliveThreadExecutor.awaitTermination(keepAliveThreadShutdownTimeout,
                TimeUnit.MILLISECONDS);
        } catch (InterruptedException e) {
            if (logger.isLoggable(Level.WARNING)) {
                logger.log(Level.WARNING, e.getMessage());
            }
        }
        if (!terminated) {
            throw new IllegalStateException("BinaryLogClient was unable to shut keep alive thread down in " +
                keepAliveThreadShutdownTimeout + "ms");
        }
    }

    private void disconnectChannel() throws IOException {
        try {
            connected = false;
            if (channel != null && channel.isOpen()) {
                channel.close();
            }
        } finally {
            synchronized (lifecycleListeners) {
                for (LifecycleListener lifecycleListener : lifecycleListeners) {
                    lifecycleListener.onDisconnect(this);
                }
            }
        }
    }

    /**
     * {@link BinaryLogClient}'s event listener.
     */
    public interface EventListener {

        void onEvent(Event event);
    }

    /**
     * {@link BinaryLogClient}'s lifecycle listener.
     */
    public interface LifecycleListener {

        /**
         * Called once client has successfully logged in but before started to receive binlog events.
         */
        void onConnect(BinaryLogClient client);

        /**
         * It's guarantied to be called before {@link #onDisconnect(BinaryLogClient)}) in case of
         * communication failure.
         */
        void onCommunicationFailure(BinaryLogClient client, Exception ex);

        /**
         * Called in case of failed event deserialization. Note this type of error does NOT cause client to
         * disconnect. If you wish to stop receiving events you'll need to fire client.disconnect() manually.
         */
        void onEventDeserializationFailure(BinaryLogClient client, Exception ex);

        /**
         * Called upon disconnect (regardless of the reason).
         */
        void onDisconnect(BinaryLogClient client);
    }

    /**
     * Default (no-op) implementation of {@link LifecycleListener}.
     */
    public static abstract class AbstractLifecycleListener implements LifecycleListener {

        public void onConnect(BinaryLogClient client) { }

        public void onCommunicationFailure(BinaryLogClient client, Exception ex) { }

        public void onEventDeserializationFailure(BinaryLogClient client, Exception ex) { }

        public void onDisconnect(BinaryLogClient client) { }

    }
    /**
     * @param gtid For MySQL this is GTID set format, for MariaDB the format is domainId-serverId-sequenceNumber(can be an empty string).
     * <p>NOTE #1: Any value but null will switch BinaryLogClient into a GTID mode (in which case GTID set will be
     * updated with each incoming GTID event) as well as set binlogFilename to "" (empty string) (meaning
     * BinaryLogClient will request events "outside of the set" <u>starting from the oldest known binlog</u>).
     * <p>NOTE #2: {@link #setBinlogFilename(String)} and {@link #setBinlogPosition(long)} can be used to specify the
     * exact position from which MySQL server should start streaming events (taking into account GTID set).
     * @see #getGtid()
     */
    public BinaryLogClient setGtid(String gtid)
    {
        if (gtid != null && this.binlogFilename == null) {
            this.binlogFilename = "";
        }
        synchronized (gtidAccessLock) {
            this.gtid = gtid;
        }
        return this;
    }

    /**
     * @return Note that this value changes with each received GTID event (provided client is in GTID mode).
     */
    public String getGtid()
    {
        synchronized (gtidAccessLock)
        {
            return gtid;
        }
    }

    public boolean isMariaDB()
    {
        return mariaDB;
    }
}<|MERGE_RESOLUTION|>--- conflicted
+++ resolved
@@ -30,15 +30,7 @@
 import com.github.shyiko.mysql.binlog.event.deserialization.GtidEventDataDeserializer;
 import com.github.shyiko.mysql.binlog.event.deserialization.QueryEventDataDeserializer;
 import com.github.shyiko.mysql.binlog.event.deserialization.RotateEventDataDeserializer;
-<<<<<<< HEAD
-import com.github.shyiko.mysql.binlog.event.deserialization.maria.BinlogCheckpointDeserializer;
-import com.github.shyiko.mysql.binlog.event.deserialization.maria.GtidDeserializer;
-import com.github.shyiko.mysql.binlog.event.deserialization.maria.GtidListDeserializer;
-import com.github.shyiko.mysql.binlog.event.maria.Gtid;
-import com.github.shyiko.mysql.binlog.event.maria.MariaGtidEventData;
-=======
 import com.github.shyiko.mysql.binlog.io.BufferedSocketInputStream;
->>>>>>> 7e30439e
 import com.github.shyiko.mysql.binlog.io.ByteArrayInputStream;
 import com.github.shyiko.mysql.binlog.jmx.BinaryLogClientMXBean;
 import com.github.shyiko.mysql.binlog.network.AuthenticationException;
@@ -55,7 +47,7 @@
 import com.github.shyiko.mysql.binlog.network.protocol.command.DumpBinaryLogGtidCommand;
 import com.github.shyiko.mysql.binlog.network.protocol.command.PingCommand;
 import com.github.shyiko.mysql.binlog.network.protocol.command.QueryCommand;
-import com.github.shyiko.mysql.binlog.network.protocol.command.RegisterSlaveCommand;
+
 import java.io.EOFException;
 import java.io.IOException;
 import java.io.InputStream;
@@ -117,17 +109,8 @@
     private volatile long binlogPosition = 4;
     private volatile long connectionId;
 
-<<<<<<< HEAD
-    private GtidSet gtidSet;
-    private Gtid mariaGtid;
-    private String gtid;
-
-    private boolean mariaDB;
-    private final Object gtidAccessLock = new Object();
-=======
     private volatile GtidSet gtidSet;
     private final Object gtidSetAccessLock = new Object();
->>>>>>> 7e30439e
 
     private EventDeserializer eventDeserializer = new EventDeserializer();
 
@@ -264,8 +247,6 @@
     }
 
     /**
-<<<<<<< HEAD
-=======
      * @return thread id
      */
     public long getConnectionId() {
@@ -301,7 +282,6 @@
     }
 
     /**
->>>>>>> 7e30439e
      * @return true if "keep alive" thread should be automatically started (default), false otherwise.
      * @see #setKeepAlive(boolean)
      */
@@ -402,12 +382,6 @@
             if (checksumType != ChecksumType.NONE) {
                 resetBinlogChecksumToNONE();
             }
-            if(isMariaDB() || greetingPacket.getServerVersion().contains("MariaDB")){
-                mariaDB = true;
-                if (logger.isLoggable(Level.INFO)) {
-                    logger.info("Switch to mariadb mode,server version is " + greetingPacket.getServerVersion());
-                }
-            }
             requestBinaryLogStream();
         } catch (IOException e) {
             if (channel != null && channel.isOpen()) {
@@ -433,16 +407,9 @@
             spawnKeepAliveThread();
         }
         ensureEventDataDeserializer(EventType.ROTATE, RotateEventDataDeserializer.class);
-<<<<<<< HEAD
-        synchronized (gtidAccessLock) {
-            if (gtidSet != null) {
-                ensureEventDataDeserializer(EventType.GTID, GtidEventDataDeserializer.class);
-            }
-=======
         if (gtidSet != null) {
             ensureEventDataDeserializer(EventType.GTID, GtidEventDataDeserializer.class);
             ensureEventDataDeserializer(EventType.QUERY, QueryEventDataDeserializer.class);
->>>>>>> 7e30439e
         }
         reset();
         listenForEventPackets();
@@ -480,58 +447,9 @@
     private void requestBinaryLogStream() throws IOException {
         long serverId = blocking ? this.serverId : 0; // http://bugs.mysql.com/bug.php?id=71178
         Command dumpBinaryLogCommand;
-<<<<<<< HEAD
-        synchronized (gtidAccessLock) {
-            if (gtid != null && mariaDB)
-            {
-                if ("gtid_current_pos".equals(gtid) || "".equals(gtid)) {
-                    channel.write(new QueryCommand("select @@gtid_current_pos"));
-                    ResultSetRowPacket[] rs = readResultSet();
-                    gtid = rs[0].getValue(0);
-                }
-
-                // update server id
-                channel.write(new QueryCommand("SHOW VARIABLES LIKE 'SERVER_ID'"));
-                ResultSetRowPacket[] rs = readResultSet();
-                {
-                    long serverId = Long.parseLong(rs[0].getValue(1));
-                    String[] split = gtid.split(",");
-                    for (String s : split) {
-                        Gtid g = new Gtid(s);
-                        if (g.getServerId() == serverId) {
-                            mariaGtid = g;
-                        }
-                    }
-                }
-
-                // set up gtid
-                channel.write(new QueryCommand("SET @mariadb_slave_capability = 4"));// support GTID
-                channel.read();// ignore
-                channel.write(new QueryCommand("SET @slave_connect_state = '" + gtid + "'"));
-                channel.read();// ignore
-                channel.write(new QueryCommand("SET @slave_gtid_strict_mode = 0"));
-                channel.read();// ignore
-                channel.write(new QueryCommand("SET @slave_gtid_ignore_duplicates = 0"));
-                channel.read();// ignore
-                // Register First
-                Command command = new RegisterSlaveCommand(serverId, "", "", "", 0, 0, 0);
-                channel.write(command);
-                channel.read();// ignore
-
-                // MariaDB Event
-                eventDeserializer.setEventDataDeserializer(EventType.MARIA_GTID_EVENT, new GtidDeserializer());
-                eventDeserializer.setEventDataDeserializer(EventType.MARIA_GTID_LIST_EVENT, new GtidListDeserializer());
-                eventDeserializer.setEventDataDeserializer(EventType.MARIA_BINLOG_CHECKPOINT_EVENT, new BinlogCheckpointDeserializer());
-
-                dumpBinaryLogCommand = new DumpBinaryLogCommand(serverId, binlogFilename, binlogPosition);
-            }else if (gtid != null) {
-                gtidSet = new GtidSet(gtid);
-                dumpBinaryLogCommand = new DumpBinaryLogGtidCommand(serverId, binlogFilename, binlogPosition, gtidSet);
-=======
         synchronized (gtidSetAccessLock) {
             if (gtidSet != null) {
                 dumpBinaryLogCommand = new DumpBinaryLogGtidCommand(serverId, "", 4, gtidSet);
->>>>>>> 7e30439e
             } else {
                 dumpBinaryLogCommand = new DumpBinaryLogCommand(serverId, binlogFilename, binlogPosition);
             }
@@ -766,12 +684,7 @@
                 }
                 if (isConnected()) {
                     notifyEventListeners(event);
-<<<<<<< HEAD
-                    updateClientBinlogFilenameAndPosition(event);
-                    updateGtid(event);
-=======
                     updatePosition(event);
->>>>>>> 7e30439e
                 }
             }
         } catch (Exception e) {
@@ -844,33 +757,6 @@
         previousEvent = event;
     }
 
-<<<<<<< HEAD
-    private void updateGtid(Event event) {
-        EventHeader eventHeader = event.getHeader();
-        if (eventHeader.getEventType() == EventType.GTID) {
-            synchronized (gtidAccessLock) {
-                if (gtidSet != null) {
-                    EventData eventData = event.getData();
-                    GtidEventData gtidEventData;
-                    if (eventData instanceof EventDeserializer.EventDataWrapper) {
-                        gtidEventData = (GtidEventData) ((EventDeserializer.EventDataWrapper) eventData).getInternal();
-                    } else {
-                        gtidEventData = (GtidEventData) eventData;
-                    }
-                    gtidSet.add(gtidEventData.getGtid());
-                    gtid = gtidSet.toString();
-                }
-            }
-        }else if (eventHeader.getEventType() == EventType.MARIA_GTID_EVENT){
-            synchronized (gtidAccessLock) {
-                if (mariaGtid != null) {
-                    MariaGtidEventData eventData = event.getData();
-                    mariaGtid.setDomainId(eventData.getDomainId());
-                    mariaGtid.setSequenceNumber(eventData.getSequenceNumber());
-                    gtid = mariaGtid.toString();
-                }
-            }
-=======
     private boolean advanceGTID() {
         GtidEventData gtidEventData = getInternalEventData(previousGtidEvent);
         synchronized (gtidSetAccessLock) {
@@ -885,7 +771,6 @@
             return (T) ((EventDeserializer.EventDataWrapper) eventData).getInternal();
         } else {
             return (T) eventData;
->>>>>>> 7e30439e
         }
     }
 
@@ -1104,39 +989,5 @@
         public void onDisconnect(BinaryLogClient client) { }
 
     }
-    /**
-     * @param gtid For MySQL this is GTID set format, for MariaDB the format is domainId-serverId-sequenceNumber(can be an empty string).
-     * <p>NOTE #1: Any value but null will switch BinaryLogClient into a GTID mode (in which case GTID set will be
-     * updated with each incoming GTID event) as well as set binlogFilename to "" (empty string) (meaning
-     * BinaryLogClient will request events "outside of the set" <u>starting from the oldest known binlog</u>).
-     * <p>NOTE #2: {@link #setBinlogFilename(String)} and {@link #setBinlogPosition(long)} can be used to specify the
-     * exact position from which MySQL server should start streaming events (taking into account GTID set).
-     * @see #getGtid()
-     */
-    public BinaryLogClient setGtid(String gtid)
-    {
-        if (gtid != null && this.binlogFilename == null) {
-            this.binlogFilename = "";
-        }
-        synchronized (gtidAccessLock) {
-            this.gtid = gtid;
-        }
-        return this;
-    }
-
-    /**
-     * @return Note that this value changes with each received GTID event (provided client is in GTID mode).
-     */
-    public String getGtid()
-    {
-        synchronized (gtidAccessLock)
-        {
-            return gtid;
-        }
-    }
-
-    public boolean isMariaDB()
-    {
-        return mariaDB;
-    }
+
 }